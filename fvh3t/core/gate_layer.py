from __future__ import annotations

from qgis.core import QgsFeature, QgsFeatureSource, QgsField, QgsVectorLayer, QgsWkbTypes
from qgis.PyQt.QtCore import QDateTime, QMetaType, QVariant

from fvh3t.core.exceptions import InvalidFeatureException, InvalidLayerException
from fvh3t.core.gate import Gate


class GateLayer:
    """
    Wrapper around a QgsVectorLayer object from which gates
    can be instantiated, i.e.

    1. is a line layer
    2. has a valid "counts negative" field
    2. has a valid "counts positive" field
    """

    def __init__(
        self,
        layer: QgsVectorLayer,
        name_field: str,
        counts_negative_field: str,
        counts_positive_field: str,
    ) -> None:
        self.__layer: QgsVectorLayer = layer
        self.__name_field = name_field
        self.__counts_negative_field = counts_negative_field
        self.__counts_positive_field = counts_positive_field

        if self.is_valid():
            self.__gates: tuple[Gate, ...] = ()
            self.create_gates()

    def create_gates(self) -> None:
        name_field_idx: int = self.__layer.fields().indexOf(self.__name_field)
        counts_negative_field_idx: int = self.__layer.fields().indexOf(self.__counts_negative_field)
        counts_positive_field_idx: int = self.__layer.fields().indexOf(self.__counts_positive_field)

        gates: list[Gate] = []

        for feature in self.__layer.getFeatures():
            name: str = feature[name_field_idx]
            counts_negative: bool = feature[counts_negative_field_idx]
            counts_positive: bool = feature[counts_positive_field_idx]

            gate = Gate(
                feature.geometry(),
                name=name,
                counts_negative=counts_negative,
                counts_positive=counts_positive,
            )

            gates.append(gate)

        self.__gates = tuple(gates)

    def gates(self) -> tuple[Gate, ...]:
        return self.__gates

    def as_line_layer(
        self, traveler_class: str | None, start_time: QDateTime, end_time: QDateTime
    ) -> QgsVectorLayer | None:
        line_layer = QgsVectorLayer("LineString", "Line Layer", "memory")
        line_layer.setCrs(self.__layer.crs())

        line_layer.startEditing()

        line_layer.addAttribute(QgsField("fid", QVariant.Int))
        line_layer.addAttribute(QgsField("name", QVariant.String))
        line_layer.addAttribute(QgsField("class", QVariant.String))
        line_layer.addAttribute(QgsField("interval_start", QVariant.DateTime))
        line_layer.addAttribute(QgsField("interval_end", QVariant.DateTime))
        line_layer.addAttribute(QgsField("counts_negative", QVariant.Bool))
        line_layer.addAttribute(QgsField("counts_positive", QVariant.Bool))
        line_layer.addAttribute(QgsField("vehicle_count", QVariant.Int))
<<<<<<< HEAD
        line_layer.addAttribute(QgsField("vehicle_count_negative", QVariant.Int))
        line_layer.addAttribute(QgsField("vehicle_count_positive", QVariant.Int))
        line_layer.addAttribute(QgsField("speed_avg", QVariant.Double))
        line_layer.addAttribute(QgsField("acceleration_avg", QVariant.Double))
=======
        line_layer.addAttribute(QgsField("speed_avg (km/h)", QVariant.Double))
        line_layer.addAttribute(QgsField("acceleration_avg (m/s^2)", QVariant.Double))
>>>>>>> b7aba261

        fields = line_layer.fields()

        for i, gate in enumerate(self.__gates, 1):
            feature = QgsFeature(fields)

            feature.setAttributes(
                [
                    i,
                    gate.name(),
                    traveler_class if traveler_class else "all",
                    start_time,
                    end_time,
                    gate.counts_negative(),
                    gate.counts_positive(),
                    gate.trajectory_count(),
                    gate.trajectory_count_negative(),
                    gate.trajectory_count_positive(),
                    round(gate.average_speed(), 2),
                    round(gate.average_acceleration(), 2),
                ]
            )
            feature.setGeometry(gate.geometry())

            if not feature.isValid():
                raise InvalidFeatureException

            line_layer.addFeature(feature)

        line_layer.commitChanges()

        return line_layer

    def is_field_valid(self, field_name: str, *, accepted_types: list[QMetaType.Type]) -> bool:
        """
        Check that a field 1) exists and 2) has an
        acceptable type. Leave type list empty to
        allow any type.
        """
        field_id: int = self.__layer.fields().indexFromName(field_name)

        if field_id == -1:
            return False

        if not accepted_types:  # means all types are accepted
            return True

        field: QgsField = self.__layer.fields().field(field_id)
        field_type: QMetaType.Type = field.type()

        return field_type in accepted_types

    def is_valid(self) -> bool:
        is_layer_valid: bool = self.__layer.isValid()
        if not is_layer_valid:
            msg = "Layer is not valid."
            raise InvalidLayerException(msg)

        is_line_layer: bool = self.__layer.geometryType() == QgsWkbTypes.GeometryType.LineGeometry
        if not is_line_layer:
            msg = "Layer is not a line layer."
            raise InvalidLayerException(msg)

        has_features: bool = self.__layer.hasFeatures() == QgsFeatureSource.FeatureAvailability.FeaturesAvailable
        if not has_features:
            msg = "Layer has no features."
            raise InvalidLayerException(msg)

        if not self.is_field_valid(self.__name_field, accepted_types=[QMetaType.Type.QString]):
            msg = "Name field either not found or of incorrect type."
            raise InvalidLayerException(msg)

        if not self.is_field_valid(self.__counts_negative_field, accepted_types=[QMetaType.Type.Bool]):
            msg = "Counts negative field either not found or of incorrect type."
            raise InvalidLayerException(msg)

        if not self.is_field_valid(self.__counts_positive_field, accepted_types=[QMetaType.Type.Bool]):
            msg = "Counts positive field either not found or of incorrect type."
            raise InvalidLayerException(msg)

        return True<|MERGE_RESOLUTION|>--- conflicted
+++ resolved
@@ -75,15 +75,10 @@
         line_layer.addAttribute(QgsField("counts_negative", QVariant.Bool))
         line_layer.addAttribute(QgsField("counts_positive", QVariant.Bool))
         line_layer.addAttribute(QgsField("vehicle_count", QVariant.Int))
-<<<<<<< HEAD
         line_layer.addAttribute(QgsField("vehicle_count_negative", QVariant.Int))
         line_layer.addAttribute(QgsField("vehicle_count_positive", QVariant.Int))
-        line_layer.addAttribute(QgsField("speed_avg", QVariant.Double))
-        line_layer.addAttribute(QgsField("acceleration_avg", QVariant.Double))
-=======
         line_layer.addAttribute(QgsField("speed_avg (km/h)", QVariant.Double))
         line_layer.addAttribute(QgsField("acceleration_avg (m/s^2)", QVariant.Double))
->>>>>>> b7aba261
 
         fields = line_layer.fields()
 
