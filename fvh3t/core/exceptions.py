--- conflicted
+++ resolved
@@ -13,9 +13,9 @@
     pass
 
 
-<<<<<<< HEAD
 class InvalidTrajectoryException(QgsPluginException):
-=======
+    pass
+
+
 class InvalidFeatureException(QgsPluginException):
->>>>>>> 3244c0af
     pass