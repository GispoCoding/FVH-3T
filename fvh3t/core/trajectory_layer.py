from __future__ import annotations

from datetime import datetime, timezone
from logging import getLogger
from math import log10
from typing import Any

from qgis.core import (
    QgsCoordinateReferenceSystem,
    QgsExpression,
    QgsFeature,
    QgsFeatureIterator,
    QgsFeatureRequest,
    QgsFeatureSource,
    QgsField,
    QgsPointXY,
    QgsUnitTypes,
    QgsVectorLayer,
    QgsWkbTypes,
)
from qgis.PyQt.QtCore import QMetaType, QVariant

from fvh3t.core.exceptions import InvalidFeatureException, InvalidLayerException
from fvh3t.core.trajectory import Trajectory, TrajectoryNode
from fvh3t.qgis_plugin_tools.tools.resources import plugin_name

UNIX_TIMESTAMP_UNIT_THRESHOLD = 13
N_NODES_MIN = 2
QT_NUMERIC_TYPES = [
    QMetaType.Type.Int,
    QMetaType.Type.UInt,
    QMetaType.Type.Double,
    QMetaType.Type.Long,
    QMetaType.Type.LongLong,
    QMetaType.Type.ULong,
    QMetaType.Type.ULongLong,
    QMetaType.Type.Short,
    QMetaType.Type.UShort,
    QMetaType.Type.SChar,
    QMetaType.Type.UChar,
    QMetaType.Type.Float,
]

LOGGER = getLogger(plugin_name())


def digits_in_timestamp_int(num: int):
    return int(log10(num)) + 1


class TrajectoryLayer:
    """
    Wrapper around a QgsVectorLayer object from which trajectories
    can be instantiated, i.e.

    1. is a point layer
    2. has a valid identifier field
    3. has a valid timestamp field
    4. has a valid width field
    5. has a valid length field
    6. has a valid height field
    """

    def __init__(
        self,
        layer: QgsVectorLayer,
        id_field: str,
        timestamp_field: str,
        width_field: str,
        length_field: str,
        height_field: str,
        timestamp_unit: QgsUnitTypes.TemporalUnit = QgsUnitTypes.TemporalUnit.TemporalUnknownUnit,
        extra_filter_expression: str | None = None,
    ) -> None:
        self.__layer: QgsVectorLayer = layer
        self.__id_field: str = id_field
        self.__timestamp_field: str = timestamp_field
        self.__width_field: str = width_field
        self.__length_field: str = length_field
        self.__height_field: str = height_field

        self.__map_units: QgsUnitTypes.DistanceUnit = QgsUnitTypes.DistanceUnit.DistanceUnknownUnit
        self.__timestamp_units: QgsUnitTypes.TemporalUnit = timestamp_unit

        if self.is_valid():
            self.__map_units = self.__layer.crs().mapUnits()

            if self.__timestamp_units == QgsUnitTypes.TemporalUnit.TemporalUnknownUnit:
                first_feature = self.__layer.getFeature(1)

                timestamp: float = first_feature.attribute(self.__timestamp_field)

                # if a unix timestamp is in seconds and
                # has 13 or more digits it is in year >= 33658
                # so in this case let's assume that the
                # timestamp is actually in milliseconds
                if digits_in_timestamp_int(int(timestamp)) >= UNIX_TIMESTAMP_UNIT_THRESHOLD:
                    self.__timestamp_units = QgsUnitTypes.TemporalUnit.TemporalMilliseconds
                else:
                    self.__timestamp_units = QgsUnitTypes.TemporalUnit.TemporalSeconds

        self.__trajectories: tuple[Trajectory, ...] = ()
        self.create_trajectories(extra_filter_expression)

        # TODO: should the class of traveler be handled here?

    def layer(self) -> QgsVectorLayer:
        return self.__layer

    def id_field(self) -> str:
        return self.__id_field

    def map_units(self) -> QgsUnitTypes.DistanceUnit:
        return self.__map_units

    def timestamp_units(self) -> QgsUnitTypes.TemporalUnit:
        return self.__timestamp_units

    def timestamp_field(self) -> str:
        return self.__timestamp_field

    def width_field(self) -> str:
        return self.__width_field

    def length_field(self) -> str:
        return self.__length_field

    def height_field(self) -> str:
        return self.__height_field

    def trajectories(self) -> tuple[Trajectory, ...]:
        return self.__trajectories

    def crs(self) -> QgsCoordinateReferenceSystem:
        return self.__layer.crs()

    def create_trajectories(self, filter_expression: str | None) -> None:
        id_field_idx: int = self.__layer.fields().indexOf(self.__id_field)
        timestamp_field_idx: int = self.__layer.fields().indexOf(self.__timestamp_field)
        width_field_idx: int = self.__layer.fields().indexOf(self.__width_field)
        length_field_idx: int = self.__layer.fields().indexOf(self.__length_field)
        height_field_idx: int = self.__layer.fields().indexOf(self.__height_field)

        unique_ids: set[Any] = self.__layer.uniqueValues(id_field_idx)

        trajectories: list[Trajectory] = []

        for identifier in unique_ids:
            expression_str = f'("{self.__id_field}" = {identifier})'
            if filter_expression:
                expression_str += f" and ({filter_expression})"

            expression = QgsExpression(expression_str)
            request = QgsFeatureRequest(expression)

            order_clause = QgsFeatureRequest.OrderByClause(self.__timestamp_field, ascending=True)
            order_by = QgsFeatureRequest.OrderBy([order_clause])

            request.setOrderBy(order_by)

            features: QgsFeatureIterator = self.__layer.getFeatures(request)

            nodes: list[TrajectoryNode] = []

            for feature in features:
                point: QgsPointXY = feature.geometry().asPoint()
                timestamp: float = feature[timestamp_field_idx]
                width: float = feature[width_field_idx]
                length: float = feature[length_field_idx]
                height: float = feature[height_field_idx]

                if self.__timestamp_units == QgsUnitTypes.TemporalUnit.TemporalMilliseconds:
                    timestamp = timestamp / 1000

                nodes.append(
                    TrajectoryNode(point, datetime.fromtimestamp(timestamp, tz=timezone.utc), width, length, height)
                )

            if len(nodes) < N_NODES_MIN:
                LOGGER.info('Trajectory with id "%s" has only one node, skipping...', str(identifier))
                continue

            trajectories.append(Trajectory(tuple(nodes), self))

        self.__trajectories = tuple(trajectories)

    def as_line_layer(self) -> QgsVectorLayer | None:
<<<<<<< HEAD
        line_layer = QgsVectorLayer("LineString?crs=3067", "Line Layer", "memory")
=======
        line_layer = QgsVectorLayer("LineString", "Line Layer", "memory")
        line_layer.setCrs(self.__layer.crs())
>>>>>>> 9b738aa4

        line_layer.startEditing()

        line_layer.addAttribute(QgsField("fid", QVariant.Int))
        line_layer.addAttribute(QgsField("average_speed", QVariant.Double))
        line_layer.addAttribute(QgsField("maximum_speed", QVariant.Double))
        line_layer.addAttribute(QgsField("length", QVariant.Double))
        line_layer.addAttribute(QgsField("duration", QVariant.Double))
        line_layer.addAttribute(QgsField("minimum_size_x", QVariant.Double))
        line_layer.addAttribute(QgsField("minimum_size_y", QVariant.Double))
        line_layer.addAttribute(QgsField("minimum_size_z", QVariant.Double))
        line_layer.addAttribute(QgsField("maximum_size_x", QVariant.Double))
        line_layer.addAttribute(QgsField("maximum_size_y", QVariant.Double))
        line_layer.addAttribute(QgsField("maximum_size_z", QVariant.Double))
        line_layer.addAttribute(QgsField("average_size_x", QVariant.Double))
        line_layer.addAttribute(QgsField("average_size_y", QVariant.Double))
        line_layer.addAttribute(QgsField("average_size_z", QVariant.Double))

        fields = line_layer.fields()

        for i, trajectory in enumerate(self.__trajectories):
            feature = QgsFeature(fields)

            min_size_x, min_size_y, min_size_z = trajectory.minimum_size()
            max_size_x, max_size_y, max_size_z = trajectory.maximum_size()
            avg_size_x, avg_size_y, avg_size_z = trajectory.average_size()

            feature.setAttributes(
                [
                    i,
                    trajectory.average_speed(),
                    trajectory.maximum_speed(),
                    trajectory.length(),
                    trajectory.duration().total_seconds(),
                    min_size_x,
                    min_size_y,
                    min_size_z,
                    max_size_x,
                    max_size_y,
                    max_size_z,
                    avg_size_x,
                    avg_size_y,
                    avg_size_z,
                ]
            )
            feature.setGeometry(trajectory.as_geometry())

            if not feature.isValid():
                raise InvalidFeatureException

            line_layer.addFeature(feature)

        line_layer.commitChanges()

        return line_layer

    def is_field_valid(self, field_name: str, *, accepted_types: list[QMetaType.Type]) -> bool:
        """
        Check that a field 1) exists and 2) has an
        acceptable type. Leave type list empty to
        allow any type.
        """
        field_id: int = self.__layer.fields().indexFromName(field_name)

        if field_id == -1:
            return False

        if not accepted_types:  # means all types are accepted
            return True

        field: QgsField = self.__layer.fields().field(field_id)
        field_type: QMetaType.Type = field.type()

        return field_type in accepted_types

    def is_valid(self) -> bool:
        is_layer_valid: bool = self.__layer.isValid()
        if not is_layer_valid:
            msg = "Layer is not valid."
            raise InvalidLayerException(msg)

        is_point_layer: bool = self.__layer.geometryType() == QgsWkbTypes.GeometryType.PointGeometry
        if not is_point_layer:
            msg = "Layer is not a point layer."
            raise InvalidLayerException(msg)

        has_features: bool = self.__layer.hasFeatures() == QgsFeatureSource.FeatureAvailability.FeaturesAvailable
        if not has_features:
            msg = "Layer has no features."
            raise InvalidLayerException(msg)

        if not self.is_field_valid(self.__id_field, accepted_types=[]):
            msg = "Id field either not found or of incorrect type."
            raise InvalidLayerException(msg)

        if not self.is_field_valid(self.__timestamp_field, accepted_types=QT_NUMERIC_TYPES):
            msg = "Timestamp field either not found or of incorrect type."
            raise InvalidLayerException(msg)

        if not self.is_field_valid(self.__width_field, accepted_types=QT_NUMERIC_TYPES):
            msg = "Width field either not found or of incorrect type."
            raise InvalidLayerException(msg)

        if not self.is_field_valid(self.__length_field, accepted_types=QT_NUMERIC_TYPES):
            msg = "Length field either not found or of incorrect type."
            raise InvalidLayerException(msg)

        if not self.is_field_valid(self.__height_field, accepted_types=QT_NUMERIC_TYPES):
            msg = "Height field either not found or of incorrect type."
            raise InvalidLayerException(msg)

        return True<|MERGE_RESOLUTION|>--- conflicted
+++ resolved
@@ -185,12 +185,8 @@
         self.__trajectories = tuple(trajectories)
 
     def as_line_layer(self) -> QgsVectorLayer | None:
-<<<<<<< HEAD
-        line_layer = QgsVectorLayer("LineString?crs=3067", "Line Layer", "memory")
-=======
         line_layer = QgsVectorLayer("LineString", "Line Layer", "memory")
         line_layer.setCrs(self.__layer.crs())
->>>>>>> 9b738aa4
 
         line_layer.startEditing()
 
