--- conflicted
+++ resolved
@@ -27,7 +27,6 @@
     return Trajectory((TrajectoryNode.from_coordinates(0, 0, 1000), TrajectoryNode.from_coordinates(0, 1, 2000)))
 
 
-<<<<<<< HEAD
 @pytest.fixture
 def three_node_trajectory():
     return Trajectory(
@@ -39,8 +38,6 @@
     )
 
 
-=======
->>>>>>> 26d57442
 @pytest.fixture
 def two_point_gate():
     return Gate(QgsGeometry.fromPolylineXY([QgsPointXY(-0.5, 0.5), QgsPointXY(0.5, 0.5)]))